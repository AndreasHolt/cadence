// Copyright (c) 2017 Uber Technologies, Inc.
//
// Permission is hereby granted, free of charge, to any person obtaining a copy
// of this software and associated documentation files (the "Software"), to deal
// in the Software without restriction, including without limitation the rights
// to use, copy, modify, merge, publish, distribute, sublicense, and/or sell
// copies of the Software, and to permit persons to whom the Software is
// furnished to do so, subject to the following conditions:
//
// The above copyright notice and this permission notice shall be included in
// all copies or substantial portions of the Software.
//
// THE SOFTWARE IS PROVIDED "AS IS", WITHOUT WARRANTY OF ANY KIND, EXPRESS OR
// IMPLIED, INCLUDING BUT NOT LIMITED TO THE WARRANTIES OF MERCHANTABILITY,
// FITNESS FOR A PARTICULAR PURPOSE AND NONINFRINGEMENT. IN NO EVENT SHALL THE
// AUTHORS OR COPYRIGHT HOLDERS BE LIABLE FOR ANY CLAIM, DAMAGES OR OTHER
// LIABILITY, WHETHER IN AN ACTION OF CONTRACT, TORT OR OTHERWISE, ARISING FROM,
// OUT OF OR IN CONNECTION WITH THE SOFTWARE OR THE USE OR OTHER DEALINGS IN
// THE SOFTWARE.

package frontend

import (
	"context"

	"github.com/uber/cadence/.gen/go/replicator"
	"github.com/uber/cadence/.gen/go/shared"
	"github.com/uber/cadence/common/backoff"
	"go.uber.org/yarpc"
)

var _ Client = (*retryableClient)(nil)

type retryableClient struct {
	client      Client
	policy      backoff.RetryPolicy
	isRetryable backoff.IsRetryable
}

// NewRetryableClient creates a new instance of Client with retry policy
func NewRetryableClient(client Client, policy backoff.RetryPolicy, isRetryable backoff.IsRetryable) Client {
	return &retryableClient{
		client:      client,
		policy:      policy,
		isRetryable: isRetryable,
	}
}

func (c *retryableClient) DeprecateDomain(
	ctx context.Context,
	request *shared.DeprecateDomainRequest,
	opts ...yarpc.CallOption,
) error {

	op := func() error {
		return c.client.DeprecateDomain(ctx, request, opts...)
	}
	return backoff.Retry(op, c.policy, c.isRetryable)
}

func (c *retryableClient) DescribeDomain(
	ctx context.Context,
	request *shared.DescribeDomainRequest,
	opts ...yarpc.CallOption,
) (*shared.DescribeDomainResponse, error) {

	var resp *shared.DescribeDomainResponse
	op := func() error {
		var err error
		resp, err = c.client.DescribeDomain(ctx, request, opts...)
		return err
	}
	err := backoff.Retry(op, c.policy, c.isRetryable)
	return resp, err
}

func (c *retryableClient) DescribeTaskList(
	ctx context.Context,
	request *shared.DescribeTaskListRequest,
	opts ...yarpc.CallOption,
) (*shared.DescribeTaskListResponse, error) {

	var resp *shared.DescribeTaskListResponse
	op := func() error {
		var err error
		resp, err = c.client.DescribeTaskList(ctx, request, opts...)
		return err
	}
	err := backoff.Retry(op, c.policy, c.isRetryable)
	return resp, err
}

func (c *retryableClient) DescribeWorkflowExecution(
	ctx context.Context,
	request *shared.DescribeWorkflowExecutionRequest,
	opts ...yarpc.CallOption,
) (*shared.DescribeWorkflowExecutionResponse, error) {

	var resp *shared.DescribeWorkflowExecutionResponse
	op := func() error {
		var err error
		resp, err = c.client.DescribeWorkflowExecution(ctx, request, opts...)
		return err
	}
	err := backoff.Retry(op, c.policy, c.isRetryable)
	return resp, err
}

func (c *retryableClient) GetWorkflowExecutionHistory(
	ctx context.Context,
	request *shared.GetWorkflowExecutionHistoryRequest,
	opts ...yarpc.CallOption,
) (*shared.GetWorkflowExecutionHistoryResponse, error) {

	var resp *shared.GetWorkflowExecutionHistoryResponse
	op := func() error {
		var err error
		resp, err = c.client.GetWorkflowExecutionHistory(ctx, request, opts...)
		return err
	}
	err := backoff.Retry(op, c.policy, c.isRetryable)
	return resp, err
}

func (c *retryableClient) ListArchivedWorkflowExecutions(
	ctx context.Context,
	request *shared.ListArchivedWorkflowExecutionsRequest,
	opts ...yarpc.CallOption,
) (*shared.ListArchivedWorkflowExecutionsResponse, error) {

	var resp *shared.ListArchivedWorkflowExecutionsResponse
	op := func() error {
		var err error
		resp, err = c.client.ListArchivedWorkflowExecutions(ctx, request, opts...)
		return err
	}
	err := backoff.Retry(op, c.policy, c.isRetryable)
	return resp, err
}

func (c *retryableClient) ListClosedWorkflowExecutions(
	ctx context.Context,
	request *shared.ListClosedWorkflowExecutionsRequest,
	opts ...yarpc.CallOption,
) (*shared.ListClosedWorkflowExecutionsResponse, error) {

	var resp *shared.ListClosedWorkflowExecutionsResponse
	op := func() error {
		var err error
		resp, err = c.client.ListClosedWorkflowExecutions(ctx, request, opts...)
		return err
	}
	err := backoff.Retry(op, c.policy, c.isRetryable)
	return resp, err
}

func (c *retryableClient) ListDomains(
	ctx context.Context,
	request *shared.ListDomainsRequest,
	opts ...yarpc.CallOption,
) (*shared.ListDomainsResponse, error) {

	var resp *shared.ListDomainsResponse
	op := func() error {
		var err error
		resp, err = c.client.ListDomains(ctx, request, opts...)
		return err
	}
	err := backoff.Retry(op, c.policy, c.isRetryable)
	return resp, err
}

func (c *retryableClient) ListOpenWorkflowExecutions(
	ctx context.Context,
	request *shared.ListOpenWorkflowExecutionsRequest,
	opts ...yarpc.CallOption,
) (*shared.ListOpenWorkflowExecutionsResponse, error) {

	var resp *shared.ListOpenWorkflowExecutionsResponse
	op := func() error {
		var err error
		resp, err = c.client.ListOpenWorkflowExecutions(ctx, request, opts...)
		return err
	}
	err := backoff.Retry(op, c.policy, c.isRetryable)
	return resp, err
}

func (c *retryableClient) ListWorkflowExecutions(
	ctx context.Context,
	request *shared.ListWorkflowExecutionsRequest,
	opts ...yarpc.CallOption,
) (*shared.ListWorkflowExecutionsResponse, error) {

	var resp *shared.ListWorkflowExecutionsResponse
	op := func() error {
		var err error
		resp, err = c.client.ListWorkflowExecutions(ctx, request, opts...)
		return err
	}
	err := backoff.Retry(op, c.policy, c.isRetryable)
	return resp, err
}

func (c *retryableClient) ScanWorkflowExecutions(
	ctx context.Context,
	request *shared.ListWorkflowExecutionsRequest,
	opts ...yarpc.CallOption,
) (*shared.ListWorkflowExecutionsResponse, error) {

	var resp *shared.ListWorkflowExecutionsResponse
	op := func() error {
		var err error
		resp, err = c.client.ScanWorkflowExecutions(ctx, request, opts...)
		return err
	}
	err := backoff.Retry(op, c.policy, c.isRetryable)
	return resp, err
}

func (c *retryableClient) CountWorkflowExecutions(
	ctx context.Context,
	request *shared.CountWorkflowExecutionsRequest,
	opts ...yarpc.CallOption,
) (*shared.CountWorkflowExecutionsResponse, error) {

	var resp *shared.CountWorkflowExecutionsResponse
	op := func() error {
		var err error
		resp, err = c.client.CountWorkflowExecutions(ctx, request, opts...)
		return err
	}
	err := backoff.Retry(op, c.policy, c.isRetryable)
	return resp, err
}

func (c *retryableClient) GetSearchAttributes(
	ctx context.Context,
	opts ...yarpc.CallOption,
) (*shared.GetSearchAttributesResponse, error) {

	var resp *shared.GetSearchAttributesResponse
	op := func() error {
		var err error
		resp, err = c.client.GetSearchAttributes(ctx, opts...)
		return err
	}
	err := backoff.Retry(op, c.policy, c.isRetryable)
	return resp, err
}

func (c *retryableClient) PollForActivityTask(
	ctx context.Context,
	request *shared.PollForActivityTaskRequest,
	opts ...yarpc.CallOption,
) (*shared.PollForActivityTaskResponse, error) {

	var resp *shared.PollForActivityTaskResponse
	op := func() error {
		var err error
		resp, err = c.client.PollForActivityTask(ctx, request, opts...)
		return err
	}
	err := backoff.Retry(op, c.policy, c.isRetryable)
	return resp, err
}

func (c *retryableClient) PollForDecisionTask(
	ctx context.Context,
	request *shared.PollForDecisionTaskRequest,
	opts ...yarpc.CallOption,
) (*shared.PollForDecisionTaskResponse, error) {

	var resp *shared.PollForDecisionTaskResponse
	op := func() error {
		var err error
		resp, err = c.client.PollForDecisionTask(ctx, request, opts...)
		return err
	}
	err := backoff.Retry(op, c.policy, c.isRetryable)
	return resp, err
}

func (c *retryableClient) QueryWorkflow(
	ctx context.Context,
	request *shared.QueryWorkflowRequest,
	opts ...yarpc.CallOption,
) (*shared.QueryWorkflowResponse, error) {

	var resp *shared.QueryWorkflowResponse
	op := func() error {
		var err error
		resp, err = c.client.QueryWorkflow(ctx, request, opts...)
		return err
	}
	err := backoff.Retry(op, c.policy, c.isRetryable)
	return resp, err
}

func (c *retryableClient) RecordActivityTaskHeartbeat(
	ctx context.Context,
	request *shared.RecordActivityTaskHeartbeatRequest,
	opts ...yarpc.CallOption,
) (*shared.RecordActivityTaskHeartbeatResponse, error) {

	var resp *shared.RecordActivityTaskHeartbeatResponse
	op := func() error {
		var err error
		resp, err = c.client.RecordActivityTaskHeartbeat(ctx, request, opts...)
		return err
	}
	err := backoff.Retry(op, c.policy, c.isRetryable)
	return resp, err
}

func (c *retryableClient) RecordActivityTaskHeartbeatByID(
	ctx context.Context,
	request *shared.RecordActivityTaskHeartbeatByIDRequest,
	opts ...yarpc.CallOption,
) (*shared.RecordActivityTaskHeartbeatResponse, error) {

	var resp *shared.RecordActivityTaskHeartbeatResponse
	op := func() error {
		var err error
		resp, err = c.client.RecordActivityTaskHeartbeatByID(ctx, request, opts...)
		return err
	}
	err := backoff.Retry(op, c.policy, c.isRetryable)
	return resp, err
}

func (c *retryableClient) RegisterDomain(
	ctx context.Context,
	request *shared.RegisterDomainRequest,
	opts ...yarpc.CallOption,
) error {

	op := func() error {
		return c.client.RegisterDomain(ctx, request, opts...)
	}
	return backoff.Retry(op, c.policy, c.isRetryable)
}

func (c *retryableClient) RequestCancelWorkflowExecution(
	ctx context.Context,
	request *shared.RequestCancelWorkflowExecutionRequest,
	opts ...yarpc.CallOption,
) error {

	op := func() error {
		return c.client.RequestCancelWorkflowExecution(ctx, request, opts...)
	}
	return backoff.Retry(op, c.policy, c.isRetryable)
}

func (c *retryableClient) ResetStickyTaskList(
	ctx context.Context,
	request *shared.ResetStickyTaskListRequest,
	opts ...yarpc.CallOption,
) (*shared.ResetStickyTaskListResponse, error) {

	var resp *shared.ResetStickyTaskListResponse
	op := func() error {
		var err error
		resp, err = c.client.ResetStickyTaskList(ctx, request, opts...)
		return err
	}
	err := backoff.Retry(op, c.policy, c.isRetryable)
	return resp, err
}

func (c *retryableClient) ResetWorkflowExecution(
	ctx context.Context,
	request *shared.ResetWorkflowExecutionRequest,
	opts ...yarpc.CallOption,
) (*shared.ResetWorkflowExecutionResponse, error) {

	var resp *shared.ResetWorkflowExecutionResponse
	op := func() error {
		var err error
		resp, err = c.client.ResetWorkflowExecution(ctx, request, opts...)
		return err
	}
	err := backoff.Retry(op, c.policy, c.isRetryable)
	return resp, err
}

func (c *retryableClient) RespondActivityTaskCanceled(
	ctx context.Context,
	request *shared.RespondActivityTaskCanceledRequest,
	opts ...yarpc.CallOption,
) error {

	op := func() error {
		return c.client.RespondActivityTaskCanceled(ctx, request, opts...)
	}
	return backoff.Retry(op, c.policy, c.isRetryable)
}

func (c *retryableClient) RespondActivityTaskCanceledByID(
	ctx context.Context,
	request *shared.RespondActivityTaskCanceledByIDRequest,
	opts ...yarpc.CallOption,
) error {

	op := func() error {
		return c.client.RespondActivityTaskCanceledByID(ctx, request, opts...)
	}
	return backoff.Retry(op, c.policy, c.isRetryable)
}

func (c *retryableClient) RespondActivityTaskCompleted(
	ctx context.Context,
	request *shared.RespondActivityTaskCompletedRequest,
	opts ...yarpc.CallOption,
) error {

	op := func() error {
		return c.client.RespondActivityTaskCompleted(ctx, request, opts...)
	}
	return backoff.Retry(op, c.policy, c.isRetryable)
}

func (c *retryableClient) RespondActivityTaskCompletedByID(
	ctx context.Context,
	request *shared.RespondActivityTaskCompletedByIDRequest,
	opts ...yarpc.CallOption,
) error {

	op := func() error {
		return c.client.RespondActivityTaskCompletedByID(ctx, request, opts...)
	}
	return backoff.Retry(op, c.policy, c.isRetryable)
}

func (c *retryableClient) RespondActivityTaskFailed(
	ctx context.Context,
	request *shared.RespondActivityTaskFailedRequest,
	opts ...yarpc.CallOption,
) error {

	op := func() error {
		return c.client.RespondActivityTaskFailed(ctx, request, opts...)
	}
	return backoff.Retry(op, c.policy, c.isRetryable)
}

func (c *retryableClient) RespondActivityTaskFailedByID(
	ctx context.Context,
	request *shared.RespondActivityTaskFailedByIDRequest,
	opts ...yarpc.CallOption,
) error {

	op := func() error {
		return c.client.RespondActivityTaskFailedByID(ctx, request, opts...)
	}
	return backoff.Retry(op, c.policy, c.isRetryable)
}

func (c *retryableClient) RespondDecisionTaskCompleted(
	ctx context.Context,
	request *shared.RespondDecisionTaskCompletedRequest,
	opts ...yarpc.CallOption,
) (*shared.RespondDecisionTaskCompletedResponse, error) {

	var resp *shared.RespondDecisionTaskCompletedResponse
	op := func() error {
		var err error
		resp, err = c.client.RespondDecisionTaskCompleted(ctx, request, opts...)
		return err
	}
	err := backoff.Retry(op, c.policy, c.isRetryable)
	return resp, err
}

func (c *retryableClient) RespondDecisionTaskFailed(
	ctx context.Context,
	request *shared.RespondDecisionTaskFailedRequest,
	opts ...yarpc.CallOption,
) error {

	op := func() error {
		return c.client.RespondDecisionTaskFailed(ctx, request, opts...)
	}
	return backoff.Retry(op, c.policy, c.isRetryable)
}

func (c *retryableClient) RespondQueryTaskCompleted(
	ctx context.Context,
	request *shared.RespondQueryTaskCompletedRequest,
	opts ...yarpc.CallOption,
) error {

	op := func() error {
		return c.client.RespondQueryTaskCompleted(ctx, request, opts...)
	}
	return backoff.Retry(op, c.policy, c.isRetryable)
}

func (c *retryableClient) SignalWithStartWorkflowExecution(
	ctx context.Context,
	request *shared.SignalWithStartWorkflowExecutionRequest,
	opts ...yarpc.CallOption,
) (*shared.StartWorkflowExecutionResponse, error) {

	var resp *shared.StartWorkflowExecutionResponse
	op := func() error {
		var err error
		resp, err = c.client.SignalWithStartWorkflowExecution(ctx, request, opts...)
		return err
	}
	err := backoff.Retry(op, c.policy, c.isRetryable)
	return resp, err
}

func (c *retryableClient) SignalWorkflowExecution(
	ctx context.Context,
	request *shared.SignalWorkflowExecutionRequest,
	opts ...yarpc.CallOption,
) error {

	op := func() error {
		return c.client.SignalWorkflowExecution(ctx, request, opts...)
	}
	return backoff.Retry(op, c.policy, c.isRetryable)
}

func (c *retryableClient) StartWorkflowExecution(
	ctx context.Context,
	request *shared.StartWorkflowExecutionRequest,
	opts ...yarpc.CallOption,
) (*shared.StartWorkflowExecutionResponse, error) {

	var resp *shared.StartWorkflowExecutionResponse
	op := func() error {
		var err error
		resp, err = c.client.StartWorkflowExecution(ctx, request, opts...)
		return err
	}
	err := backoff.Retry(op, c.policy, c.isRetryable)
	return resp, err
}

func (c *retryableClient) TerminateWorkflowExecution(
	ctx context.Context,
	request *shared.TerminateWorkflowExecutionRequest,
	opts ...yarpc.CallOption,
) error {

	op := func() error {
		return c.client.TerminateWorkflowExecution(ctx, request, opts...)
	}
	return backoff.Retry(op, c.policy, c.isRetryable)
}

func (c *retryableClient) UpdateDomain(
	ctx context.Context,
	request *shared.UpdateDomainRequest,
	opts ...yarpc.CallOption,
) (*shared.UpdateDomainResponse, error) {

	var resp *shared.UpdateDomainResponse
	op := func() error {
		var err error
		resp, err = c.client.UpdateDomain(ctx, request, opts...)
		return err
	}
	err := backoff.Retry(op, c.policy, c.isRetryable)
	return resp, err
}

func (c *retryableClient) GetReplicationMessages(
	ctx context.Context,
	request *replicator.GetReplicationMessagesRequest,
	opts ...yarpc.CallOption,
) (*replicator.GetReplicationMessagesResponse, error) {
	var resp *replicator.GetReplicationMessagesResponse
	op := func() error {
		var err error
		resp, err = c.client.GetReplicationMessages(ctx, request, opts...)
		return err
	}
	err := backoff.Retry(op, c.policy, c.isRetryable)
	return resp, err
}

<<<<<<< HEAD
func (c *retryableClient) ReapplyEvents(
	ctx context.Context,
	request *shared.ReapplyEventsRequest,
	opts ...yarpc.CallOption,
) error {

	op := func() error {
		return c.client.ReapplyEvents(ctx, request, opts...)
	}
	return backoff.Retry(op, c.policy, c.isRetryable)
=======
func (c *retryableClient) GetDomainReplicationMessages(
	ctx context.Context,
	request *replicator.GetDomainReplicationMessagesRequest,
	opts ...yarpc.CallOption,
) (*replicator.GetDomainReplicationMessagesResponse, error) {
	var resp *replicator.GetDomainReplicationMessagesResponse
	op := func() error {
		var err error
		resp, err = c.client.GetDomainReplicationMessages(ctx, request, opts...)
		return err
	}
	err := backoff.Retry(op, c.policy, c.isRetryable)
	return resp, err
>>>>>>> c81b8965
}<|MERGE_RESOLUTION|>--- conflicted
+++ resolved
@@ -584,18 +584,6 @@
 	return resp, err
 }
 
-<<<<<<< HEAD
-func (c *retryableClient) ReapplyEvents(
-	ctx context.Context,
-	request *shared.ReapplyEventsRequest,
-	opts ...yarpc.CallOption,
-) error {
-
-	op := func() error {
-		return c.client.ReapplyEvents(ctx, request, opts...)
-	}
-	return backoff.Retry(op, c.policy, c.isRetryable)
-=======
 func (c *retryableClient) GetDomainReplicationMessages(
 	ctx context.Context,
 	request *replicator.GetDomainReplicationMessagesRequest,
@@ -609,5 +597,16 @@
 	}
 	err := backoff.Retry(op, c.policy, c.isRetryable)
 	return resp, err
->>>>>>> c81b8965
+}
+
+func (c *retryableClient) ReapplyEvents(
+	ctx context.Context,
+	request *shared.ReapplyEventsRequest,
+	opts ...yarpc.CallOption,
+) error {
+
+	op := func() error {
+		return c.client.ReapplyEvents(ctx, request, opts...)
+	}
+	return backoff.Retry(op, c.policy, c.isRetryable)
 }