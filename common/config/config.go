--- conflicted
+++ resolved
@@ -658,11 +658,6 @@
 	}
 
 	LeaderProcess struct {
-<<<<<<< HEAD
-		Period        time.Duration `yaml:"period"`
-		HeartbeatTTL  time.Duration `yaml:"heartbeatTTL"`
-		ShardStatsTTL time.Duration `yaml:"shardStatsTTL"`
-=======
 		// Period is the maximum duration between shard rebalance operations
 		// Default: 1 second
 		Period time.Duration `yaml:"period"`
@@ -675,7 +670,6 @@
 		// the executor is considered stale and its shards are eligible for redistribution.
 		// Default: 10 seconds
 		HeartbeatTTL time.Duration `yaml:"heartbeatTTL"`
->>>>>>> 18364205
 	}
 )
 
