--- conflicted
+++ resolved
@@ -120,7 +120,6 @@
 		return nil, &types.InternalServiceError{Message: fmt.Sprintf("get namespace state: %v", err)}
 	}
 
-<<<<<<< HEAD
 	executorID, aggregatedLoad, assignedCount, err := pickLeastLoadedExecutor(state)
 	if err != nil {
 		h.logger.Error(
@@ -130,16 +129,6 @@
 			tag.Error(err),
 		)
 		return nil, err
-=======
-	var executorID string
-	minAssignedShards := math.MaxInt
-
-	for assignedExecutor, assignment := range state.ShardAssignments {
-		if len(assignment.AssignedShards) < minAssignedShards {
-			minAssignedShards = len(assignment.AssignedShards)
-			executorID = assignedExecutor
-		}
->>>>>>> bfd1973b
 	}
 
 	h.logger.Info(
@@ -154,7 +143,6 @@
 	// Assign the shard to the executor with the least assigned shards
 	err = h.storage.AssignShard(ctx, namespace, shardID, executorID)
 	if err != nil {
-<<<<<<< HEAD
 		h.logger.Error(
 			"failed to assign ephemeral shard",
 			tag.ShardNamespace(namespace),
@@ -162,12 +150,6 @@
 			tag.ShardExecutor(executorID),
 			tag.Error(err),
 		)
-		return nil, fmt.Errorf("assign ephemeral shard: %w", err)
-	}
-
-	return &types.GetShardOwnerResponse{
-		Owner:     executorID,
-=======
 		return nil, &types.InternalServiceError{Message: fmt.Sprintf("assign ephemeral shard: %v", err)}
 	}
 
@@ -178,7 +160,6 @@
 
 	return &types.GetShardOwnerResponse{
 		Owner:     executor.ExecutorID,
->>>>>>> bfd1973b
 		Namespace: namespace,
 		Metadata:  executor.Metadata,
 	}, nil
