--- conflicted
+++ resolved
@@ -52,9 +52,6 @@
 	return assignment
 }
 
-<<<<<<< HEAD
-func findLeastLoadedExecutor(loads map[string]float64, counts map[string]int) (string, error) {
-=======
 func redistributeToEmptyExecutors(
 	loads map[string]float64,
 	stats map[string]store.ShardStatistics,
@@ -146,8 +143,7 @@
 	return steals, updatedLoads
 }
 
-func findLeastLoadedExecutor(loads map[string]float64, counts map[string]int) string {
->>>>>>> 03d5e901
+func findLeastLoadedExecutor(loads map[string]float64, counts map[string]int) (string, error) {
 	if len(loads) == 0 {
 		return "", fmt.Errorf("empty loads array")
 	}
