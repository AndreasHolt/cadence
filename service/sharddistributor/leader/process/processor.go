--- conflicted
+++ resolved
@@ -83,17 +83,10 @@
 		cfg.Process.Period = _defaultPeriod
 	}
 	if cfg.Process.HeartbeatTTL <= 0 {
-<<<<<<< HEAD
-		cfg.Process.HeartbeatTTL = _defaultHearbeatTTL
-=======
 		cfg.Process.HeartbeatTTL = _defaultHeartbeatTTL
 	}
 	if cfg.Process.Timeout <= 0 {
 		cfg.Process.Timeout = _defaultTimeout
->>>>>>> 0ca3bda7
-	}
-	if cfg.Process.ShardStatsTTL <= 0 {
-		cfg.Process.ShardStatsTTL = config.DefaultShardStatsTTL
 	}
 
 	return &processorFactory{
@@ -280,7 +273,6 @@
 func (p *namespaceProcessor) identifyStaleShardStats(namespaceState *store.NamespaceState) []string {
 	activeShards := make(map[string]struct{})
 	now := p.timeSource.Now().UTC()
-	shardStatsTTL := p.cfg.ShardStatsTTL
 
 	// 1. build set of active executors
 
@@ -292,8 +284,7 @@
 		}
 
 		isActive := executor.Status == types.ExecutorStatusACTIVE
-		lastHeartbeat := executor.LastHeartbeat
-		isNotStale := !lastHeartbeat.IsZero() && now.Sub(lastHeartbeat) <= shardStatsTTL
+		isNotStale := now.Sub(executor.LastHeartbeat) <= p.cfg.HeartbeatTTL
 		if isActive && isNotStale {
 			for shardID := range assignedState.AssignedShards {
 				activeShards[shardID] = struct{}{}
@@ -318,8 +309,8 @@
 		if _, ok := activeShards[shardID]; ok {
 			continue
 		}
-		recentUpdate := !stats.LastUpdateTime.IsZero() && now.Sub(stats.LastUpdateTime) <= shardStatsTTL
-		recentMove := !stats.LastMoveTime.IsZero() && now.Sub(stats.LastMoveTime) <= shardStatsTTL
+		recentUpdate := !stats.LastUpdateTime.IsZero() && now.Sub(stats.LastUpdateTime) <= p.cfg.HeartbeatTTL
+		recentMove := !stats.LastMoveTime.IsZero() && now.Sub(stats.LastMoveTime) <= p.cfg.HeartbeatTTL
 		if recentUpdate || recentMove {
 			// Preserve stats that have been updated recently to allow cooldown/load history to
 			// survive executor churn. These shards are likely awaiting reassignment,
