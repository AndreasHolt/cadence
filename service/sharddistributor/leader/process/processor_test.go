package process

import (
	"context"
	"errors"
	"slices"
	"sync"
	"testing"
	"time"

	"github.com/stretchr/testify/assert"
	"github.com/stretchr/testify/require"
	"go.uber.org/goleak"
	"go.uber.org/mock/gomock"

	"github.com/uber/cadence/common/clock"
	"github.com/uber/cadence/common/log/testlogger"
	"github.com/uber/cadence/common/metrics"
	"github.com/uber/cadence/common/types"
	"github.com/uber/cadence/service/sharddistributor/config"
	"github.com/uber/cadence/service/sharddistributor/store"
)

type testDependencies struct {
	ctrl       *gomock.Controller
	store      *store.MockStore
	election   *store.MockElection
	timeSource clock.MockedTimeSource
	factory    Factory
	cfg        config.Namespace
}

func setupProcessorTest(t *testing.T, namespaceType string) *testDependencies {
	ctrl := gomock.NewController(t)
	mockedClock := clock.NewMockedTimeSource()
	return &testDependencies{
		ctrl:       ctrl,
		store:      store.NewMockStore(ctrl),
		election:   store.NewMockElection(ctrl),
		timeSource: mockedClock,
		factory: NewProcessorFactory(
			testlogger.New(t),
			metrics.NewNoopMetricsClient(),
			mockedClock,
			config.ShardDistribution{
				Process: config.LeaderProcess{
					Period:        time.Second,
					HeartbeatTTL:  time.Second,
					ShardStatsTTL: 10 * time.Second,
				},
			},
		),
		cfg: config.Namespace{Name: "test-ns", ShardNum: 2, Type: namespaceType, Mode: config.MigrationModeONBOARDED},
	}
}

func TestRunAndTerminate(t *testing.T) {
	defer goleak.VerifyNone(t)

	mocks := setupProcessorTest(t, config.NamespaceTypeFixed)
	defer mocks.ctrl.Finish()
	processor := mocks.factory.CreateProcessor(mocks.cfg, mocks.store, mocks.election)
	ctx, cancel := context.WithCancel(context.Background())

	mocks.store.EXPECT().GetState(gomock.Any(), mocks.cfg.Name).Return(&store.NamespaceState{GlobalRevision: 0}, nil).AnyTimes()
	mocks.store.EXPECT().Subscribe(gomock.Any(), mocks.cfg.Name).Return(make(chan int64), nil).AnyTimes()

	err := processor.Run(ctx)
	require.NoError(t, err)

	err = processor.Run(ctx)
	require.Error(t, err)
	assert.Contains(t, err.Error(), "processor is already running")

	err = processor.Terminate(context.Background())
	require.NoError(t, err)

	err = processor.Terminate(context.Background())
	require.Error(t, err)
	assert.Contains(t, err.Error(), "processor has not been started")

	cancel()
}

func TestRebalanceShards_InitialDistribution(t *testing.T) {
	mocks := setupProcessorTest(t, config.NamespaceTypeFixed)
	defer mocks.ctrl.Finish()
	processor := mocks.factory.CreateProcessor(mocks.cfg, mocks.store, mocks.election).(*namespaceProcessor)

	now := mocks.timeSource.Now()
	state := map[string]store.HeartbeatState{
		"exec-1": {Status: types.ExecutorStatusACTIVE, LastHeartbeat: now},
		"exec-2": {Status: types.ExecutorStatusACTIVE, LastHeartbeat: now},
	}
	mocks.store.EXPECT().GetState(gomock.Any(), mocks.cfg.Name).Return(&store.NamespaceState{Executors: state, GlobalRevision: 1}, nil)
	mocks.store.EXPECT().GetShardOwner(gomock.Any(), mocks.cfg.Name, "0").Return(nil, nil)
	mocks.store.EXPECT().GetShardOwner(gomock.Any(), mocks.cfg.Name, "1").Return(nil, nil)
	mocks.election.EXPECT().Guard().Return(store.NopGuard())
	mocks.store.EXPECT().AssignShards(gomock.Any(), mocks.cfg.Name, gomock.Any(), gomock.Any()).DoAndReturn(
		func(_ context.Context, _ string, request store.AssignShardsRequest, _ store.GuardFunc) error {
			assert.Len(t, request.NewState.ShardAssignments, 2)
			assert.Len(t, request.NewState.ShardAssignments["exec-1"].AssignedShards, 1)
			assert.Len(t, request.NewState.ShardAssignments["exec-2"].AssignedShards, 1)
			assert.Lenf(t, request.NewState.ShardAssignments["exec-1"].ShardHandoverStats, 0, "no handover stats should be present on initial assignment")
			assert.Lenf(t, request.NewState.ShardAssignments["exec-2"].ShardHandoverStats, 0, "no handover stats should be present on initial assignment")
			return nil
		},
	)

	err := processor.rebalanceShards(context.Background())
	require.NoError(t, err)
	assert.Equal(t, int64(1), processor.lastAppliedRevision)
}

func TestRebalanceShards_ExecutorRemoved(t *testing.T) {
	mocks := setupProcessorTest(t, config.NamespaceTypeFixed)
	defer mocks.ctrl.Finish()
	processor := mocks.factory.CreateProcessor(mocks.cfg, mocks.store, mocks.election).(*namespaceProcessor)

	now := mocks.timeSource.Now()
	heartbeats := map[string]store.HeartbeatState{
		"exec-1": {Status: types.ExecutorStatusACTIVE, LastHeartbeat: now},
		"exec-2": {Status: types.ExecutorStatusDRAINING, LastHeartbeat: now},
	}
	assignments := map[string]store.AssignedState{
		"exec-2": {
			AssignedShards: map[string]*types.ShardAssignment{
				"0": {Status: types.AssignmentStatusREADY},
				"1": {Status: types.AssignmentStatusREADY},
			},
		},
	}
	mocks.store.EXPECT().GetState(gomock.Any(), mocks.cfg.Name).Return(&store.NamespaceState{
		Executors:        heartbeats,
		ShardAssignments: assignments,
		GlobalRevision:   1,
	}, nil)
	mocks.store.EXPECT().GetShardOwner(gomock.Any(), mocks.cfg.Name, "0").Return(&store.ShardOwner{ExecutorID: "exec-2"}, nil)
	mocks.store.EXPECT().GetShardOwner(gomock.Any(), mocks.cfg.Name, "1").Return(&store.ShardOwner{ExecutorID: "exec-1"}, nil)
	mocks.election.EXPECT().Guard().Return(store.NopGuard())
	mocks.store.EXPECT().AssignShards(gomock.Any(), mocks.cfg.Name, gomock.Any(), gomock.Any()).DoAndReturn(
		func(_ context.Context, _ string, request store.AssignShardsRequest, _ store.GuardFunc) error {
			assert.Len(t, request.NewState.ShardAssignments["exec-1"].AssignedShards, 2)
			assert.Len(t, request.NewState.ShardAssignments["exec-2"].AssignedShards, 0)
			assert.Lenf(t, request.NewState.ShardAssignments["exec-1"].ShardHandoverStats, 1, "only shard 0 should have handover stats")
			assert.Lenf(t, request.NewState.ShardAssignments["exec-2"].ShardHandoverStats, 0, "no handover stats should be present for drained executor")
			return nil
		},
	)

	err := processor.rebalanceShards(context.Background())
	require.NoError(t, err)
}

func TestRebalanceShards_ExecutorStale(t *testing.T) {
	mocks := setupProcessorTest(t, config.NamespaceTypeFixed)
	defer mocks.ctrl.Finish()
	processor := mocks.factory.CreateProcessor(mocks.cfg, mocks.store, mocks.election).(*namespaceProcessor)

	now := mocks.timeSource.Now()
	heartbeats := map[string]store.HeartbeatState{
		"exec-1": {Status: types.ExecutorStatusACTIVE, LastHeartbeat: now},
		"exec-2": {Status: types.ExecutorStatusACTIVE, LastHeartbeat: now.Add(-2 * time.Second)},
	}
	assignments := map[string]store.AssignedState{
		"exec-1": {
			AssignedShards: map[string]*types.ShardAssignment{
				"0": {Status: types.AssignmentStatusREADY},
			},
			ModRevision: 1,
		},
		"exec-2": {
			AssignedShards: map[string]*types.ShardAssignment{
				"1": {Status: types.AssignmentStatusREADY},
			},
			ModRevision: 1,
		},
	}
	mocks.store.EXPECT().GetState(gomock.Any(), mocks.cfg.Name).Return(&store.NamespaceState{
		Executors:        heartbeats,
		ShardAssignments: assignments,
		GlobalRevision:   1,
	}, nil)
	mocks.store.EXPECT().GetShardOwner(gomock.Any(), mocks.cfg.Name, "0").Return(&store.ShardOwner{ExecutorID: "exec-1"}, nil)
	mocks.store.EXPECT().GetShardOwner(gomock.Any(), mocks.cfg.Name, "1").Return(&store.ShardOwner{ExecutorID: "exec-2"}, nil)
	mocks.election.EXPECT().Guard().Return(store.NopGuard())
	mocks.store.EXPECT().AssignShards(gomock.Any(), mocks.cfg.Name, gomock.Any(), gomock.Any()).DoAndReturn(
		func(_ context.Context, _ string, request store.AssignShardsRequest, _ store.GuardFunc) error {
			assert.Len(t, request.NewState.ShardAssignments, 1)
			assert.Len(t, request.NewState.ShardAssignments["exec-1"].AssignedShards, 2)
			assert.Len(t, request.NewState.ShardAssignments["exec-1"].ShardHandoverStats, 1, "only shard 1 should have handover stats")
			assert.Equal(t, request.ExecutorsToDelete, map[string]int64{"exec-2": 1})
			return nil
		},
	)

	err := processor.rebalanceShards(context.Background())
	require.NoError(t, err)
}

func TestRebalanceShards_NoActiveExecutors(t *testing.T) {
	mocks := setupProcessorTest(t, config.NamespaceTypeFixed)
	defer mocks.ctrl.Finish()
	processor := mocks.factory.CreateProcessor(mocks.cfg, mocks.store, mocks.election).(*namespaceProcessor)

	state := map[string]store.HeartbeatState{
		"exec-1": {Status: types.ExecutorStatusDRAINING},
	}
	mocks.store.EXPECT().GetState(gomock.Any(), mocks.cfg.Name).Return(&store.NamespaceState{Executors: state, GlobalRevision: int64(1)}, nil)

	err := processor.rebalanceShards(context.Background())
	require.NoError(t, err)
}

func TestRebalanceShards_NoRebalanceNeeded(t *testing.T) {
	mocks := setupProcessorTest(t, config.NamespaceTypeFixed)
	defer mocks.ctrl.Finish()
	processor := mocks.factory.CreateProcessor(mocks.cfg, mocks.store, mocks.election).(*namespaceProcessor)
	processor.lastAppliedRevision = 1

	mocks.store.EXPECT().GetState(gomock.Any(), mocks.cfg.Name).Return(&store.NamespaceState{GlobalRevision: int64(1)}, nil)

	err := processor.rebalanceShards(context.Background())
	require.NoError(t, err)
}

func TestCleanupStaleExecutors(t *testing.T) {
	mocks := setupProcessorTest(t, config.NamespaceTypeFixed)
	defer mocks.ctrl.Finish()
	processor := mocks.factory.CreateProcessor(mocks.cfg, mocks.store, mocks.election).(*namespaceProcessor)
	now := mocks.timeSource.Now()

	heartbeats := map[string]store.HeartbeatState{
		"exec-active": {LastHeartbeat: now},
		"exec-stale":  {LastHeartbeat: now.Add(-2 * time.Second)},
	}

	namespaceState := &store.NamespaceState{Executors: heartbeats}

	staleExecutors := processor.identifyStaleExecutors(namespaceState)
	assert.Equal(t, map[string]int64{"exec-stale": 0}, staleExecutors)
}

func TestCleanupStaleShardStats(t *testing.T) {
	t.Run("stale shard stats are deleted", func(t *testing.T) {
		mocks := setupProcessorTest(t, config.NamespaceTypeFixed)
		defer mocks.ctrl.Finish()
		processor := mocks.factory.CreateProcessor(mocks.cfg, mocks.store, mocks.election).(*namespaceProcessor)

		now := mocks.timeSource.Now().UTC()

		heartbeats := map[string]store.HeartbeatState{
			"exec-active": {LastHeartbeat: now, Status: types.ExecutorStatusACTIVE},
			"exec-stale":  {LastHeartbeat: now.Add(-2 * time.Second)},
		}

		assignments := map[string]store.AssignedState{
			"exec-active": {
				AssignedShards: map[string]*types.ShardAssignment{
					"shard-1": {Status: types.AssignmentStatusREADY},
					"shard-2": {Status: types.AssignmentStatusREADY},
				},
			},
			"exec-stale": {
				AssignedShards: map[string]*types.ShardAssignment{
					"shard-3": {Status: types.AssignmentStatusREADY},
				},
			},
		}

		shardStats := map[string]store.ShardStatistics{
<<<<<<< HEAD
			"shard-1": {SmoothedLoad: 1.0, LastUpdateTime: now.Unix(), LastMoveTime: now.Unix()},
			"shard-2": {SmoothedLoad: 2.0, LastUpdateTime: now.Unix(), LastMoveTime: now.Unix()},
			"shard-3": {SmoothedLoad: 3.0, LastUpdateTime: now.Add(-11 * time.Second).Unix(), LastMoveTime: now.Add(-11 * time.Second).Unix()},
=======
			"shard-1": {SmoothedLoad: 1.0, LastUpdateTime: now, LastMoveTime: now},
			"shard-2": {SmoothedLoad: 2.0, LastUpdateTime: now, LastMoveTime: now},
			"shard-3": {SmoothedLoad: 3.0, LastUpdateTime: now.Add(-2 * time.Second), LastMoveTime: now.Add(-2 * time.Second)},
>>>>>>> ae38f0d8
		}

		namespaceState := &store.NamespaceState{
			Executors:        heartbeats,
			ShardAssignments: assignments,
			ShardStats:       shardStats,
		}

		staleShardStats := processor.identifyStaleShardStats(namespaceState)
		assert.Equal(t, []string{"shard-3"}, staleShardStats)
	})

	t.Run("recent shard stats are preserved", func(t *testing.T) {
		mocks := setupProcessorTest(t, config.NamespaceTypeFixed)
		defer mocks.ctrl.Finish()
		processor := mocks.factory.CreateProcessor(mocks.cfg, mocks.store, mocks.election).(*namespaceProcessor)

		now := mocks.timeSource.Now()

		expiredExecutor := now.Add(-2 * time.Second)
		namespaceState := &store.NamespaceState{
			Executors: map[string]store.HeartbeatState{
				"exec-stale": {LastHeartbeat: expiredExecutor},
			},
			ShardAssignments: map[string]store.AssignedState{},
			ShardStats: map[string]store.ShardStatistics{
				"shard-1": {SmoothedLoad: 5.0, LastUpdateTime: now, LastMoveTime: now},
			},
		}

		staleShardStats := processor.identifyStaleShardStats(namespaceState)
		assert.Empty(t, staleShardStats)
	})

}

func TestRebalance_StoreErrors(t *testing.T) {
	mocks := setupProcessorTest(t, config.NamespaceTypeFixed)
	defer mocks.ctrl.Finish()
	processor := mocks.factory.CreateProcessor(mocks.cfg, mocks.store, mocks.election).(*namespaceProcessor)
	expectedErr := errors.New("store is down")

	mocks.store.EXPECT().GetState(gomock.Any(), mocks.cfg.Name).Return(nil, expectedErr)
	err := processor.rebalanceShards(context.Background())
	require.Error(t, err)
	assert.Contains(t, err.Error(), expectedErr.Error())

	now := mocks.timeSource.Now()
	mocks.store.EXPECT().GetState(gomock.Any(), mocks.cfg.Name).Return(&store.NamespaceState{
		Executors:      map[string]store.HeartbeatState{"e": {Status: types.ExecutorStatusACTIVE, LastHeartbeat: now}},
		GlobalRevision: 1,
	}, nil)
	mocks.store.EXPECT().GetShardOwner(gomock.Any(), mocks.cfg.Name, "0").Return(nil, nil)
	mocks.store.EXPECT().GetShardOwner(gomock.Any(), mocks.cfg.Name, "1").Return(nil, nil)
	mocks.election.EXPECT().Guard().Return(store.NopGuard())
	mocks.store.EXPECT().AssignShards(gomock.Any(), mocks.cfg.Name, gomock.Any(), gomock.Any()).Return(expectedErr)
	err = processor.rebalanceShards(context.Background())
	require.Error(t, err)
	assert.Contains(t, err.Error(), expectedErr.Error())
}

func TestRunLoop_SubscriptionError(t *testing.T) {
	mocks := setupProcessorTest(t, config.NamespaceTypeFixed)
	defer mocks.ctrl.Finish()
	processor := mocks.factory.CreateProcessor(mocks.cfg, mocks.store, mocks.election).(*namespaceProcessor)

	expectedErr := errors.New("subscription failed")
	mocks.store.EXPECT().GetState(gomock.Any(), mocks.cfg.Name).Return(&store.NamespaceState{GlobalRevision: 0}, nil)
	mocks.store.EXPECT().Subscribe(gomock.Any(), mocks.cfg.Name).Return(nil, expectedErr)

	var wg sync.WaitGroup
	wg.Add(1)
	go func() {
		defer wg.Done()
		processor.runRebalancingLoop(context.Background())
	}()
	wg.Wait()
}

func TestRunLoop_ContextCancellation(t *testing.T) {
	mocks := setupProcessorTest(t, config.NamespaceTypeFixed)
	defer mocks.ctrl.Finish()
	processor := mocks.factory.CreateProcessor(mocks.cfg, mocks.store, mocks.election).(*namespaceProcessor)
	ctx, cancel := context.WithCancel(context.Background())

	// Setup for the initial call to rebalanceShards and the subscription
	mocks.store.EXPECT().GetState(gomock.Any(), mocks.cfg.Name).Return(&store.NamespaceState{GlobalRevision: 0}, nil)
	mocks.store.EXPECT().Subscribe(gomock.Any(), mocks.cfg.Name).Return(make(chan int64), nil)

	processor.wg.Add(1)
	// Run the process in a separate goroutine to avoid blocking the test
	go processor.runProcess(ctx)

	// Wait for the two loops (rebalance and cleanup) to create their tickers
	mocks.timeSource.BlockUntil(2)

	// Now, cancel the context to signal the loops to stop
	cancel()

	// Wait for the main process loop to exit gracefully
	processor.wg.Wait()
}

func TestRunLoop_MigrationNotOnboarded(t *testing.T) {
	mocks := setupProcessorTest(t, config.NamespaceTypeFixed)
	mocks.cfg.Mode = config.MigrationModeDISTRIBUTEDPASSTHROUGH
	defer mocks.ctrl.Finish()
	processor := mocks.factory.CreateProcessor(mocks.cfg, mocks.store, mocks.election).(*namespaceProcessor)
	ctx, cancel := context.WithCancel(context.Background())

	mocks.store.EXPECT().Subscribe(gomock.Any(), mocks.cfg.Name).Return(make(chan int64), nil)
	// We explicitly verify that the state is not queried
	mocks.store.EXPECT().GetState(gomock.Any(), mocks.cfg.Name).Return(&store.NamespaceState{GlobalRevision: 0}, nil).Times(0)

	processor.wg.Add(1)
	// Run the process in a separate goroutine to avoid blocking the test
	go processor.runProcess(ctx)

	// Wait for the two loops (rebalance and cleanup) to create their tickers
	mocks.timeSource.BlockUntil(2)

	// Now, cancel the context to signal the loops to stop
	cancel()

	// Wait for the main process loop to exit gracefully
	processor.wg.Wait()
}

func TestRebalanceShards_NoShardsToReassign(t *testing.T) {
	mocks := setupProcessorTest(t, config.NamespaceTypeFixed)
	defer mocks.ctrl.Finish()
	processor := mocks.factory.CreateProcessor(mocks.cfg, mocks.store, mocks.election).(*namespaceProcessor)

	now := mocks.timeSource.Now()
	heartbeats := map[string]store.HeartbeatState{
		"exec-1": {Status: types.ExecutorStatusACTIVE, LastHeartbeat: now},
	}
	assignments := map[string]store.AssignedState{
		"exec-1": {
			AssignedShards: map[string]*types.ShardAssignment{
				"0": {Status: types.AssignmentStatusREADY},
				"1": {Status: types.AssignmentStatusREADY},
			},
		},
	}
	mocks.store.EXPECT().GetState(gomock.Any(), mocks.cfg.Name).Return(&store.NamespaceState{
		Executors:        heartbeats,
		ShardAssignments: assignments,
		GlobalRevision:   2,
	}, nil)

	err := processor.rebalanceShards(context.Background())
	require.NoError(t, err)
	assert.Equal(t, int64(2), processor.lastAppliedRevision, "Revision should be updated even if no shards were moved")
}

func TestRebalanceShards_WithUnassignedShards(t *testing.T) {
	mocks := setupProcessorTest(t, config.NamespaceTypeFixed)
	defer mocks.ctrl.Finish()
	processor := mocks.factory.CreateProcessor(mocks.cfg, mocks.store, mocks.election).(*namespaceProcessor)

	now := mocks.timeSource.Now()
	heartbeats := map[string]store.HeartbeatState{
		"exec-1": {Status: types.ExecutorStatusACTIVE, LastHeartbeat: now},
	}
	// Note: shard "1" is missing from assignments
	assignments := map[string]store.AssignedState{
		"exec-1": {
			AssignedShards: map[string]*types.ShardAssignment{
				"0": {Status: types.AssignmentStatusREADY},
			},
		},
	}
	mocks.store.EXPECT().GetShardOwner(gomock.Any(), mocks.cfg.Name, "0").Return(nil, nil)
	mocks.store.EXPECT().GetShardOwner(gomock.Any(), mocks.cfg.Name, "1").Return(nil, nil)
	mocks.store.EXPECT().GetState(gomock.Any(), mocks.cfg.Name).Return(&store.NamespaceState{
		Executors:        heartbeats,
		ShardAssignments: assignments,
		GlobalRevision:   3,
	}, nil)
	mocks.election.EXPECT().Guard().Return(store.NopGuard())
	mocks.store.EXPECT().AssignShards(gomock.Any(), mocks.cfg.Name, gomock.Any(), gomock.Any()).DoAndReturn(
		func(_ context.Context, _ string, request store.AssignShardsRequest, _ store.GuardFunc) error {
			assert.Len(t, request.NewState.ShardAssignments["exec-1"].AssignedShards, 2, "Both shards should now be assigned to exec-1")
			return nil
		},
	)

	err := processor.rebalanceShards(context.Background())
	require.NoError(t, err)
}

func TestGetShards_Utility(t *testing.T) {
	t.Run("Fixed type", func(t *testing.T) {
		cfg := config.Namespace{Type: config.NamespaceTypeFixed, ShardNum: 5}
		shards := getShards(cfg, nil, nil)
		assert.Equal(t, []string{"0", "1", "2", "3", "4"}, shards)
	})

	t.Run("Ephemeral type", func(t *testing.T) {
		cfg := config.Namespace{Type: config.NamespaceTypeEphemeral}
		nsState := &store.NamespaceState{
			ShardAssignments: map[string]store.AssignedState{
				"executor1": {
					AssignedShards: map[string]*types.ShardAssignment{
						"s0": {Status: types.AssignmentStatusREADY},
						"s1": {Status: types.AssignmentStatusREADY},
						"s2": {Status: types.AssignmentStatusREADY},
					},
				},
				"executor2": {
					AssignedShards: map[string]*types.ShardAssignment{
						"s3": {Status: types.AssignmentStatusREADY},
						"s4": {Status: types.AssignmentStatusREADY},
					},
				},
			},
		}
		shards := getShards(cfg, nsState, nil)
		slices.Sort(shards)
		assert.Equal(t, []string{"s0", "s1", "s2", "s3", "s4"}, shards)
	})

	t.Run("Ephemeral type with deleted shards", func(t *testing.T) {
		cfg := config.Namespace{Type: config.NamespaceTypeEphemeral}
		nsState := &store.NamespaceState{
			ShardAssignments: map[string]store.AssignedState{
				"executor1": {
					AssignedShards: map[string]*types.ShardAssignment{
						"s0": {Status: types.AssignmentStatusREADY},
						"s1": {Status: types.AssignmentStatusREADY},
						"s2": {Status: types.AssignmentStatusREADY},
					},
				},
				"executor2": {
					AssignedShards: map[string]*types.ShardAssignment{
						"s3": {Status: types.AssignmentStatusREADY},
						"s4": {Status: types.AssignmentStatusREADY},
					},
				},
			},
		}
		deletedShards := map[string]store.ShardState{
			"s0": {},
			"s1": {},
		}
		shards := getShards(cfg, nsState, deletedShards)
		slices.Sort(shards)
		assert.Equal(t, []string{"s2", "s3", "s4"}, shards)
	})

	// Unknown type
	t.Run("Other type", func(t *testing.T) {
		cfg := config.Namespace{Type: "other"}
		shards := getShards(cfg, nil, nil)
		assert.Nil(t, shards)
	})
}

func TestAssignShardsToEmptyExecutors(t *testing.T) {
	cases := []struct {
		name                       string
		inputAssignments           map[string][]string
		expectedAssignments        map[string][]string
		expectedDistributonChanged bool
	}{
		{
			name:                       "no executors",
			inputAssignments:           map[string][]string{},
			expectedAssignments:        map[string][]string{},
			expectedDistributonChanged: false,
		},
		{
			name: "no empty executors",
			inputAssignments: map[string][]string{
				"exec-1": {"shard-1", "shard-2", "shard-3", "shard-4", "shard-5", "shard-6"},
				"exec-2": {"shard-7", "shard-8"},
			},
			expectedAssignments: map[string][]string{
				"exec-1": {"shard-1", "shard-2", "shard-3", "shard-4", "shard-5", "shard-6"},
				"exec-2": {"shard-7", "shard-8"},
			},
			expectedDistributonChanged: false,
		},
		{
			name: "empty executor",
			inputAssignments: map[string][]string{
				"exec-1": {"shard-1", "shard-2", "shard-3", "shard-4", "shard-5", "shard-6"},
				"exec-2": {"shard-7", "shard-8", "shard-9", "shard-10"},
				"exec-3": {},
			},
			expectedAssignments: map[string][]string{
				"exec-1": {"shard-2", "shard-3", "shard-4", "shard-5", "shard-6"},
				"exec-2": {"shard-8", "shard-9", "shard-10"},
				"exec-3": {"shard-1", "shard-7"},
			},
			expectedDistributonChanged: true,
		},
		{
			name:                       "all empty executors",
			inputAssignments:           map[string][]string{"exec-1": {}, "exec-2": {}, "exec-3": {}},
			expectedAssignments:        map[string][]string{"exec-1": {}, "exec-2": {}, "exec-3": {}},
			expectedDistributonChanged: false,
		},
		{
			name: "multiple empty executors",
			inputAssignments: map[string][]string{
				"exec-1": {"shard-1", "shard-2", "shard-3", "shard-4", "shard-5", "shard-6", "shard-7", "shard-8", "shard-9", "shard-10"},
				"exec-2": {"shard-11", "shard-12", "shard-13", "shard-14", "shard-15", "shard-16", "shard-17"},
				"exec-3": {"shard-18", "shard-19", "shard-20", "shard-21", "shard-22", "shard-23", "shard-24"},
				"exec-4": {},
				"exec-5": {},
			},
			expectedAssignments: map[string][]string{
				"exec-1": {"shard-4", "shard-5", "shard-6", "shard-7", "shard-8", "shard-9", "shard-10"},
				"exec-2": {"shard-14", "shard-15", "shard-16", "shard-17"},
				"exec-3": {"shard-20", "shard-21", "shard-22", "shard-23", "shard-24"},
				"exec-4": {"shard-1", "shard-18", "shard-12", "shard-3"},
				"exec-5": {"shard-11", "shard-2", "shard-19", "shard-13"},
			},
			expectedDistributonChanged: true,
		},
	}

	for _, c := range cases {
		t.Run(c.name, func(t *testing.T) {
			actualDistributionChanged := assignShardsToEmptyExecutors(c.inputAssignments)

			assert.Equal(t, c.expectedAssignments, c.inputAssignments)
			assert.Equal(t, c.expectedDistributonChanged, actualDistributionChanged)
		})
	}
}

func TestNewHandoverStats(t *testing.T) {
	mocks := setupProcessorTest(t, config.NamespaceTypeFixed)
	defer mocks.ctrl.Finish()
	processor := mocks.factory.CreateProcessor(mocks.cfg, mocks.store, mocks.election).(*namespaceProcessor)

	now := time.Now().UTC()
	shardID := "shard-1"
	newExecutorID := "exec-new"

	type testCase struct {
		name             string
		getOwner         *store.ShardOwner
		getOwnerErr      error
		executors        map[string]store.HeartbeatState
		expectShardStats *store.ShardHandoverStats // nil means expect nil result
	}

	testCases := []testCase{
		{
			name:             "error other than shard not found -> stat without handover",
			getOwner:         nil,
			getOwnerErr:      errors.New("random error"),
			executors:        map[string]store.HeartbeatState{},
			expectShardStats: nil,
		},
		{
			name:             "ErrShardNotFound -> stat without handover",
			getOwner:         nil,
			getOwnerErr:      store.ErrShardNotFound,
			executors:        map[string]store.HeartbeatState{},
			expectShardStats: nil,
		},
		{
			name:        "same executor as previous -> nil",
			getOwner:    &store.ShardOwner{ExecutorID: newExecutorID},
			getOwnerErr: nil,
			executors: map[string]store.HeartbeatState{
				newExecutorID: {
					Status:        types.ExecutorStatusACTIVE,
					LastHeartbeat: now.Add(-10 * time.Second)},
			},
			expectShardStats: nil,
		},
		{
			name:             "prev executor different but heartbeat missing -> no handover",
			getOwner:         &store.ShardOwner{ExecutorID: "old-exec"},
			getOwnerErr:      nil,
			executors:        map[string]store.HeartbeatState{},
			expectShardStats: nil,
		},
		{
			name:        "prev executor ACTIVE -> emergency handover",
			getOwner:    &store.ShardOwner{ExecutorID: "old-active"},
			getOwnerErr: nil,
			executors: map[string]store.HeartbeatState{
				"old-active": {
					Status:        types.ExecutorStatusACTIVE,
					LastHeartbeat: now.Add(-10 * time.Second),
				},
			},
			expectShardStats: &store.ShardHandoverStats{
				HandoverType:                      types.HandoverTypeEMERGENCY,
				PreviousExecutorLastHeartbeatTime: now.Add(-10 * time.Second),
			},
		},
		{
			name:        "prev executor DRAINING -> graceful handover",
			getOwner:    &store.ShardOwner{ExecutorID: "old-draining"},
			getOwnerErr: nil,
			executors: map[string]store.HeartbeatState{
				"old-draining": {
					Status:        types.ExecutorStatusDRAINING,
					LastHeartbeat: now.Add(-10 * time.Second),
				},
			},
			expectShardStats: &store.ShardHandoverStats{
				HandoverType:                      types.HandoverTypeGRACEFUL,
				PreviousExecutorLastHeartbeatTime: now.Add(-10 * time.Second),
			},
		},
		{
			name:        "prev executor DRAINED -> graceful handover",
			getOwner:    &store.ShardOwner{ExecutorID: "old-drained"},
			getOwnerErr: nil,
			executors: map[string]store.HeartbeatState{
				"old-drained": {
					Status:        types.ExecutorStatusDRAINING,
					LastHeartbeat: now.Add(-10 * time.Second),
				},
			},
			expectShardStats: &store.ShardHandoverStats{
				HandoverType:                      types.HandoverTypeGRACEFUL,
				PreviousExecutorLastHeartbeatTime: now.Add(-10 * time.Second),
			},
		},
	}

	for _, tc := range testCases {
		mocks.store.EXPECT().GetShardOwner(gomock.Any(), mocks.cfg.Name, shardID).Return(tc.getOwner, tc.getOwnerErr)
		t.Run(tc.name, func(t *testing.T) {
			stat := processor.newHandoverStats(&store.NamespaceState{Executors: tc.executors}, shardID, newExecutorID)
			if tc.expectShardStats == nil {
				require.Nil(t, stat)
				return
			}
			require.NotNil(t, stat)
			require.Equal(t, tc.expectShardStats, stat)
		})
	}
}
func TestAddHandoverStatsToExecutorAssignedState(t *testing.T) {

	now := time.Now().UTC()
	executorID := "exec-1"
	shardIDs := []string{"shard-1", "shard-2"}

	for name, tc := range map[string]struct {
		name      string
		executors map[string]store.HeartbeatState

		getOwners    map[string]*store.ShardOwner
		getOwnerErrs map[string]error

		expected map[string]store.ShardHandoverStats
	}{
		"no previous owner for both shards": {
			getOwners:    map[string]*store.ShardOwner{"shard-1": nil, "shard-2": nil},
			getOwnerErrs: map[string]error{"shard-1": store.ErrShardNotFound, "shard-2": store.ErrShardNotFound},
			executors:    map[string]store.HeartbeatState{},
			expected:     map[string]store.ShardHandoverStats{},
		},
		"emergency handover for shard-1, no handover for shard-2": {
			getOwners: map[string]*store.ShardOwner{
				"shard-1": {ExecutorID: "old-active"},
				"shard-2": nil,
			},
			getOwnerErrs: map[string]error{
				"shard-1": nil,
				"shard-2": store.ErrShardNotFound,
			},
			executors: map[string]store.HeartbeatState{
				"old-active": {
					Status:        types.ExecutorStatusACTIVE,
					LastHeartbeat: now.Add(-10 * time.Second),
				},
			},
			expected: map[string]store.ShardHandoverStats{
				"shard-1": {
					HandoverType:                      types.HandoverTypeEMERGENCY,
					PreviousExecutorLastHeartbeatTime: now.Add(-10 * time.Second),
				},
			},
		},
		"graceful handover for shard-1": {
			getOwners: map[string]*store.ShardOwner{
				"shard-1": {ExecutorID: "old-draining"},
				"shard-2": nil,
			},
			getOwnerErrs: map[string]error{
				"shard-1": nil,
			},
			executors: map[string]store.HeartbeatState{
				"old-draining": {
					Status:        types.ExecutorStatusDRAINING,
					LastHeartbeat: now.Add(-20 * time.Second),
				},
			},
			expected: map[string]store.ShardHandoverStats{
				"shard-1": {
					HandoverType:                      types.HandoverTypeGRACEFUL,
					PreviousExecutorLastHeartbeatTime: now.Add(-20 * time.Second),
				},
			},
		},
		"same executor as previous, no handover": {
			getOwners: map[string]*store.ShardOwner{
				"shard-1": {ExecutorID: executorID},
				"shard-2": nil,
			},
			getOwnerErrs: map[string]error{
				"shard-1": nil,
			},
			executors: map[string]store.HeartbeatState{
				executorID: {
					Status:        types.ExecutorStatusACTIVE,
					LastHeartbeat: now,
				},
			},
			expected: map[string]store.ShardHandoverStats{},
		},
	} {
		t.Run(name, func(t *testing.T) {
			mocks := setupProcessorTest(t, config.NamespaceTypeFixed)
			defer mocks.ctrl.Finish()
			processor := mocks.factory.CreateProcessor(mocks.cfg, mocks.store, mocks.election).(*namespaceProcessor)

			for _, shardID := range shardIDs {
				mocks.store.EXPECT().GetShardOwner(gomock.Any(), mocks.cfg.Name, shardID).Return(tc.getOwners[shardID], tc.getOwnerErrs[shardID]).AnyTimes()
			}
			namespaceState := &store.NamespaceState{
				Executors: tc.executors,
			}
			stats := processor.addHandoverStatsToExecutorAssignedState(namespaceState, executorID, shardIDs)
			assert.Equal(t, tc.expected, stats)
		})
	}
}<|MERGE_RESOLUTION|>--- conflicted
+++ resolved
@@ -268,16 +268,11 @@
 			},
 		}
 
+		staleCutoff := now.Add(-11 * time.Second)
 		shardStats := map[string]store.ShardStatistics{
-<<<<<<< HEAD
-			"shard-1": {SmoothedLoad: 1.0, LastUpdateTime: now.Unix(), LastMoveTime: now.Unix()},
-			"shard-2": {SmoothedLoad: 2.0, LastUpdateTime: now.Unix(), LastMoveTime: now.Unix()},
-			"shard-3": {SmoothedLoad: 3.0, LastUpdateTime: now.Add(-11 * time.Second).Unix(), LastMoveTime: now.Add(-11 * time.Second).Unix()},
-=======
 			"shard-1": {SmoothedLoad: 1.0, LastUpdateTime: now, LastMoveTime: now},
 			"shard-2": {SmoothedLoad: 2.0, LastUpdateTime: now, LastMoveTime: now},
-			"shard-3": {SmoothedLoad: 3.0, LastUpdateTime: now.Add(-2 * time.Second), LastMoveTime: now.Add(-2 * time.Second)},
->>>>>>> ae38f0d8
+			"shard-3": {SmoothedLoad: 3.0, LastUpdateTime: staleCutoff, LastMoveTime: staleCutoff},
 		}
 
 		namespaceState := &store.NamespaceState{
