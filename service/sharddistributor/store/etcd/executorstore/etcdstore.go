package executorstore

//go:generate mockgen -package $GOPACKAGE -source $GOFILE -destination=executorstore_mock.go ExecutorStore

import (
	"bytes"
	"context"
	"encoding/json"
	"errors"
	"fmt"
<<<<<<< HEAD
	"math"
	"time"
=======
>>>>>>> dd47050b

	clientv3 "go.etcd.io/etcd/client/v3"
	"go.uber.org/fx"

	"github.com/uber/cadence/common/clock"
	"github.com/uber/cadence/common/log"
	"github.com/uber/cadence/common/log/tag"
	"github.com/uber/cadence/common/types"
	"github.com/uber/cadence/service/sharddistributor/store"
	"github.com/uber/cadence/service/sharddistributor/store/etcd/etcdclient"
	"github.com/uber/cadence/service/sharddistributor/store/etcd/etcdkeys"
	"github.com/uber/cadence/service/sharddistributor/store/etcd/etcdtypes"
	"github.com/uber/cadence/service/sharddistributor/store/etcd/executorstore/common"
	"github.com/uber/cadence/service/sharddistributor/store/etcd/executorstore/shardcache"
)

var (
	_executorStatusRunningJSON = fmt.Sprintf(`"%s"`, types.ExecutorStatusACTIVE)
)

type executorStoreImpl struct {
	client       etcdclient.Client
	prefix       string
	logger       log.Logger
	shardCache   *shardcache.ShardToExecutorCache
	timeSource   clock.TimeSource
	recordWriter *common.RecordWriter
}

// shardStatisticsUpdate holds the staged statistics for a shard so we can write them
// to etcd after the main AssignShards transaction commits.
type shardStatisticsUpdate struct {
	executorID string
	stats      map[string]etcdtypes.ShardStatistics
}

// ExecutorStoreParams defines the dependencies for the etcd store, for use with fx.
type ExecutorStoreParams struct {
	fx.In

	Client     etcdclient.Client `name:"executorstore"`
	Cfg        ETCDConfig
	Lifecycle  fx.Lifecycle
	Logger     log.Logger
	TimeSource clock.TimeSource
}

// NewStore creates a new etcd-backed store and provides it to the fx application.
func NewStore(p ExecutorStoreParams) (store.Store, error) {
	shardCache := shardcache.NewShardToExecutorCache(p.Cfg.Prefix, p.Client, p.Logger)

	timeSource := p.TimeSource
	if timeSource == nil {
		timeSource = clock.NewRealTimeSource()
	}

	recordWriter, err := common.NewRecordWriter(p.Cfg.Compression)
	if err != nil {
		return nil, fmt.Errorf("create record writer: %w", err)
	}
	store := &executorStoreImpl{
		client:       p.Client,
		prefix:       p.Cfg.Prefix,
		logger:       p.Logger,
		shardCache:   shardCache,
		timeSource:   timeSource,
		recordWriter: recordWriter,
	}

	p.Lifecycle.Append(fx.StartStopHook(store.Start, store.Stop))

	return store, nil
}

func (s *executorStoreImpl) Start() {
	s.shardCache.Start()
}

func (s *executorStoreImpl) Stop() {
	s.shardCache.Stop()
}

// --- HeartbeatStore Implementation ---

func (s *executorStoreImpl) RecordHeartbeat(ctx context.Context, namespace, executorID string, request store.HeartbeatState) error {
	heartbeatKey := etcdkeys.BuildExecutorKey(s.prefix, namespace, executorID, etcdkeys.ExecutorHeartbeatKey)
	stateKey := etcdkeys.BuildExecutorKey(s.prefix, namespace, executorID, etcdkeys.ExecutorStatusKey)
	reportedShardsKey := etcdkeys.BuildExecutorKey(s.prefix, namespace, executorID, etcdkeys.ExecutorReportedShardsKey)

	reportedShardsData, err := json.Marshal(request.ReportedShards)
	if err != nil {
		return fmt.Errorf("marshal reported shards: %w", err)
	}

	jsonState, err := json.Marshal(request.Status)
	if err != nil {
		return fmt.Errorf("marshal assinged state: %w", err)
	}

	// Compress data before writing to etcd
	compressedReportedShards, err := s.recordWriter.Write(reportedShardsData)
	if err != nil {
		return fmt.Errorf("compress reported shards: %w", err)
	}

	compressedState, err := s.recordWriter.Write(jsonState)
	if err != nil {
		return fmt.Errorf("compress assigned state: %w", err)
	}

	// Build all operations including metadata
	ops := []clientv3.Op{
		clientv3.OpPut(heartbeatKey, etcdtypes.FormatTime(request.LastHeartbeat)),
		clientv3.OpPut(stateKey, string(compressedState)),
		clientv3.OpPut(reportedShardsKey, string(compressedReportedShards)),
	}
	for key, value := range request.Metadata {
		metadataKey := etcdkeys.BuildMetadataKey(s.prefix, namespace, executorID, key)
		ops = append(ops, clientv3.OpPut(metadataKey, value))
	}

	// Atomically update both the timestamp and the state.
	_, err = s.client.Txn(ctx).Then(ops...).Commit()

	if err != nil {
		return fmt.Errorf("record heartbeat: %w", err)
	}

	err = s.recordShardStatistics(ctx, namespace, executorID, request.ReportedShards)
	if err != nil {
		return err
	}

	return nil
}

func (s *executorStoreImpl) recordShardStatistics(ctx context.Context, namespace, executorID string, reported map[string]*types.ShardStatusReport) error {
	if len(reported) == 0 {
		return nil
	}

	oldStats, err := s.shardCache.GetExecutorStatistics(ctx, namespace, executorID)
	if err != nil {
		return err
	}

	now := s.timeSource.Now().UTC()

	var shardsUpdates []shardStatisticsUpdate
	var shardsUpdate shardStatisticsUpdate
	shardsUpdate.executorID = executorID
	shardsUpdate.stats = make(map[string]etcdtypes.ShardStatistics)

	for shardID, report := range reported {
		if report == nil {
			s.logger.Warn("empty report; skipping EWMA update",
				tag.ShardNamespace(namespace),
				tag.ShardExecutor(executorID),
				tag.ShardKey(shardID),
			)
			continue
		}

		load := report.ShardLoad
		if math.IsNaN(load) || math.IsInf(load, 0) {
			s.logger.Warn(
				"invalid shard load reported; skipping EWMA update",
				tag.ShardNamespace(namespace),
				tag.ShardExecutor(executorID),
				tag.ShardKey(shardID),
			)
			continue
		}

		var stats etcdtypes.ShardStatistics

		prevStats, ok := oldStats[shardID]
		if ok {
			stats.LastMoveTime = prevStats.LastMoveTime
		}

		prevSmoothed := prevStats.SmoothedLoad
		prevUpdate := prevStats.LastUpdateTime.ToTime()
		newSmoothed := ewmaSmoothedLoad(prevSmoothed, load, prevUpdate, now)

		stats.SmoothedLoad = newSmoothed
		stats.LastUpdateTime = etcdtypes.Time(now)

		shardsUpdate.stats[shardID] = stats
	}

	shardsUpdates = append(shardsUpdates, shardsUpdate)

	s.applyShardStatisticsUpdates(ctx, namespace, shardsUpdates)

	return nil
}

// GetHeartbeat retrieves the last known heartbeat state for a single executor.
func (s *executorStoreImpl) GetHeartbeat(ctx context.Context, namespace string, executorID string) (*store.HeartbeatState, *store.AssignedState, error) {
	// The prefix for all keys related to a single executor.
	executorIDPrefix := etcdkeys.BuildExecutorIDPrefix(s.prefix, namespace, executorID)
	resp, err := s.client.Get(ctx, executorIDPrefix, clientv3.WithPrefix())
	if err != nil {
		return nil, nil, fmt.Errorf("etcd get failed for executor %s: %w", executorID, err)
	}

	if resp.Count == 0 {
		return nil, nil, store.ErrExecutorNotFound
	}

	heartbeatState := &store.HeartbeatState{}
	assignedState := &etcdtypes.AssignedState{}
	found := false

	for _, kv := range resp.Kvs {
		key := string(kv.Key)
		value := string(kv.Value)
		_, keyType, keyErr := etcdkeys.ParseExecutorKey(s.prefix, namespace, key)
		if keyErr != nil {
			continue // Ignore unexpected keys
		}

		found = true // We found at least one valid key part for the executor.
		switch keyType {
		case etcdkeys.ExecutorHeartbeatKey:
			heartbeatState.LastHeartbeat, err = etcdtypes.ParseTime(value)
			if err != nil {
				return nil, nil, fmt.Errorf("parse heartbeat timestamp: %w", err)
			}
		case etcdkeys.ExecutorStatusKey:
			if err := common.DecompressAndUnmarshal(kv.Value, &heartbeatState.Status); err != nil {
				return nil, nil, fmt.Errorf("parse executor status: %w", err)
			}
		case etcdkeys.ExecutorReportedShardsKey:
			if err := common.DecompressAndUnmarshal(kv.Value, &heartbeatState.ReportedShards); err != nil {
				return nil, nil, fmt.Errorf("parse reported shards: %w", err)
			}
		case etcdkeys.ExecutorAssignedStateKey:
			assignedState.ModRevision = kv.ModRevision
			if err := common.DecompressAndUnmarshal(kv.Value, &assignedState); err != nil {
				return nil, nil, fmt.Errorf("parse assigned shards: %w", err)
			}
		}
	}

	if !found {
		// This case is unlikely if resp.Count > 0, but is a good safeguard.
		return nil, nil, store.ErrExecutorNotFound
	}

	return heartbeatState, assignedState.ToAssignedState(), nil
}

// --- ShardStore Implementation ---

func (s *executorStoreImpl) GetState(ctx context.Context, namespace string) (*store.NamespaceState, error) {
	heartbeatStates := make(map[string]store.HeartbeatState)
	assignedStates := make(map[string]store.AssignedState)
	shardStats := make(map[string]store.ShardStatistics)

	executorPrefix := etcdkeys.BuildExecutorsPrefix(s.prefix, namespace)
	resp, err := s.client.Get(ctx, executorPrefix, clientv3.WithPrefix())
	if err != nil {
		return nil, fmt.Errorf("get executor data: %w", err)
	}

	for _, kv := range resp.Kvs {
		key := string(kv.Key)
		value := string(kv.Value)
		executorID, keyType, keyErr := etcdkeys.ParseExecutorKey(s.prefix, namespace, key)
		if keyErr != nil {
			continue
		}
		heartbeat := heartbeatStates[executorID]
		assigned := assignedStates[executorID]

		switch keyType {
		case etcdkeys.ExecutorHeartbeatKey:
			heartbeat.LastHeartbeat, err = etcdtypes.ParseTime(value)
			if err != nil {
				return nil, fmt.Errorf("parse heartbeat timestamp: %w", err)
			}
		case etcdkeys.ExecutorStatusKey:
			if err := common.DecompressAndUnmarshal(kv.Value, &heartbeat.Status); err != nil {
				return nil, fmt.Errorf("parse executor status: %w", err)
			}
		case etcdkeys.ExecutorReportedShardsKey:
			if err := common.DecompressAndUnmarshal(kv.Value, &heartbeat.ReportedShards); err != nil {
				return nil, fmt.Errorf("parse reported shards: %w", err)
			}
		case etcdkeys.ExecutorAssignedStateKey:
			var assignedRaw etcdtypes.AssignedState
			if err := common.DecompressAndUnmarshal(kv.Value, &assignedRaw); err != nil {
				return nil, fmt.Errorf("parse assigned shards: %w, %s", err, value)
			}
			assignedRaw.ModRevision = kv.ModRevision
			assigned = *assignedRaw.ToAssignedState()
		case etcdkeys.ExecutorShardStatisticsKey:
			executorShardStats := make(map[string]etcdtypes.ShardStatistics)
			if err := common.DecompressAndUnmarshal(kv.Value, &executorShardStats); err != nil {
				return nil, fmt.Errorf("parse executor shard statistics: %w, %s", err, value)
			}
			for shardID, stat := range executorShardStats {
				shardStats[shardID] = *stat.ToShardStatistics()
			}
		}
		heartbeatStates[executorID] = heartbeat
		assignedStates[executorID] = assigned
	}

	return &store.NamespaceState{
		Executors:        heartbeatStates,
		ShardStats:       shardStats,
		ShardAssignments: assignedStates,
		GlobalRevision:   resp.Header.Revision,
	}, nil
}

func (s *executorStoreImpl) SubscribeToAssignmentChanges(ctx context.Context, namespace string) (<-chan map[*store.ShardOwner][]string, func(), error) {
	return s.shardCache.Subscribe(ctx, namespace)
}

func (s *executorStoreImpl) Subscribe(ctx context.Context, namespace string) (<-chan int64, error) {
	revisionChan := make(chan int64, 1)
	watchPrefix := etcdkeys.BuildExecutorsPrefix(s.prefix, namespace)
	go func() {
		defer close(revisionChan)
		watchChan := s.client.Watch(ctx, watchPrefix, clientv3.WithPrefix(), clientv3.WithPrevKV())
		for watchResp := range watchChan {
			if err := watchResp.Err(); err != nil {
				return
			}
			isSignificantChange := false
			for _, event := range watchResp.Events {
				if event.IsModify() && bytes.Equal(event.Kv.Value, event.PrevKv.Value) {
					continue // Value is unchanged, ignore this event.
				}

				if !event.IsCreate() && !event.IsModify() {
					isSignificantChange = true
					break
				}
				_, keyType, err := etcdkeys.ParseExecutorKey(s.prefix, namespace, string(event.Kv.Key))
				if err != nil {
					continue
				}
				// Treat heartbeat, assigned_state and statistics updates as non-significant for rebalancing.
				if keyType != etcdkeys.ExecutorHeartbeatKey &&
					keyType != etcdkeys.ExecutorAssignedStateKey &&
					keyType != etcdkeys.ExecutorShardStatisticsKey {
					isSignificantChange = true
					break
				}
			}
			if isSignificantChange {
				select {
				case <-revisionChan:
				default:
				}
				revisionChan <- watchResp.Header.Revision
			}
		}
	}()
	return revisionChan, nil
}

func (s *executorStoreImpl) AssignShards(ctx context.Context, namespace string, request store.AssignShardsRequest, guard store.GuardFunc) error {
	var ops []clientv3.Op
	var opsElse []clientv3.Op
	var comparisons []clientv3.Cmp
	comparisonMaps := make(map[string]int64)

	statsUpdates, err := s.prepareShardStatisticsUpdates(ctx, namespace, request.NewState.ShardAssignments)
	if err != nil {
		return fmt.Errorf("prepare shard statistics: %w", err)
	}

	// 1. Prepare operations to delete stale executors and add comparisons to ensure they haven't been modified
	for executorID, expectedModRevision := range request.ExecutorsToDelete {
		// Build the assigned state key to check for concurrent modifications
		executorStateKey := etcdkeys.BuildExecutorKey(s.prefix, namespace, executorID, etcdkeys.ExecutorAssignedStateKey)

		// Add a comparison to ensure the executor's assigned state hasn't changed
		// This prevents deleting an executor that just received a shard assignment
		comparisons = append(comparisons, clientv3.Compare(clientv3.ModRevision(executorStateKey), "=", expectedModRevision))
		comparisonMaps[executorStateKey] = expectedModRevision

		// Delete all keys for this executor
		executorPrefix := etcdkeys.BuildExecutorIDPrefix(s.prefix, namespace, executorID)
		ops = append(ops, clientv3.OpDelete(executorPrefix, clientv3.WithPrefix()))
		opsElse = append(opsElse, clientv3.OpGet(executorStateKey))
	}

	// 2. Prepare operations to update executor states and shard ownership,
	// and comparisons to check for concurrent modifications.
	for executorID, state := range request.NewState.ShardAssignments {
		// Update the executor's assigned_state key.
		executorStateKey := etcdkeys.BuildExecutorKey(s.prefix, namespace, executorID, etcdkeys.ExecutorAssignedStateKey)
		value, err := json.Marshal(etcdtypes.FromAssignedState(&state))
		if err != nil {
			return fmt.Errorf("marshal assigned shards for executor %s: %w", executorID, err)
		}

		compressedValue, err := s.recordWriter.Write(value)
		if err != nil {
			return fmt.Errorf("compress assigned shards for executor %s: %w", executorID, err)
		}
		ops = append(ops, clientv3.OpPut(executorStateKey, string(compressedValue)))

		comparisons = append(comparisons, clientv3.Compare(clientv3.ModRevision(executorStateKey), "=", state.ModRevision))
		comparisonMaps[executorStateKey] = state.ModRevision
		opsElse = append(opsElse, clientv3.OpGet(executorStateKey))
	}

	if len(ops) == 0 {
		return nil
	}

	// 3. Apply the guard function to get the base transaction, which may already have an 'If' condition for leadership.
	nativeTxn := s.client.Txn(ctx)
	guardedTxn, err := guard(nativeTxn)
	if err != nil {
		return fmt.Errorf("apply transaction guard: %w", err)
	}
	etcdGuardedTxn, ok := guardedTxn.(clientv3.Txn)
	if !ok {
		return fmt.Errorf("guard function returned invalid transaction type")
	}

	// 4. Create a nested transaction operation. This allows us to add our own 'If' (comparisons)
	// and 'Then' (ops) logic that will only execute if the outer guard's 'If' condition passes.
	// we catch what is the state in the else operations so we can identify which part of the condition failed
	nestedTxnOp := clientv3.OpTxn(
		comparisons, // Our IF conditions
		ops,         // Our THEN operations
		opsElse,     // Our ELSE operations
	)

	// 5. Add the nested transaction to the guarded transaction's THEN clause and commit.
	etcdGuardedTxn = etcdGuardedTxn.Then(nestedTxnOp)
	txnResp, err := etcdGuardedTxn.Commit()
	if err != nil {
		return fmt.Errorf("commit shard assignments transaction: %w", err)
	}

	// 6. Check the results of both the outer and nested transactions.
	if !txnResp.Succeeded {
		// This means the guard's condition (e.g., leadership) failed.
		return fmt.Errorf("%w: transaction failed, leadership may have changed", store.ErrVersionConflict)
	}

	// The guard's condition passed. Now check if our nested transaction succeeded.
	// Since we only have one Op in our 'Then', we check the first response.
	if len(txnResp.Responses) == 0 {
		return fmt.Errorf("unexpected empty response from transaction")
	}

	nestedResp := txnResp.Responses[0].GetResponseTxn()
	if !nestedResp.Succeeded {
		// This means our revision checks failed.
		failingRevisionString := ""
		for _, keyValue := range nestedResp.Responses[0].GetResponseRange().Kvs {
			expectedValue, ok := comparisonMaps[string(keyValue.Key)]
			if !ok || expectedValue != keyValue.ModRevision {
				failingRevisionString = failingRevisionString + fmt.Sprintf("{ key: %s, expected:%v, actual: %v }", string(keyValue.Key), expectedValue, keyValue.ModRevision)
			}
		}
		return fmt.Errorf("%w: transaction failed, a shard may have been concurrently assigned, %v", store.ErrVersionConflict, failingRevisionString)
	}

	// Apply shard statistics updates outside the main transaction to stay within etcd's max operations per txn.
	s.applyShardStatisticsUpdates(ctx, namespace, statsUpdates)

	return nil
}

func (s *executorStoreImpl) AssignShard(ctx context.Context, namespace, shardID, executorID string) error {
	assignedState := etcdkeys.BuildExecutorKey(s.prefix, namespace, executorID, etcdkeys.ExecutorAssignedStateKey)
	statusKey := etcdkeys.BuildExecutorKey(s.prefix, namespace, executorID, etcdkeys.ExecutorStatusKey)
	executorStatsKey := etcdkeys.BuildExecutorKey(s.prefix, namespace, executorID, etcdkeys.ExecutorShardStatisticsKey)

	// Use a read-modify-write loop to handle concurrent updates safely.
	for {
		// 1. Get the current assigned state of the executor and prepare the shard statistics.
		resp, err := s.client.Get(ctx, assignedState)
		if err != nil {
			return fmt.Errorf("get executor assigned state: %w", err)
		}

		var state etcdtypes.AssignedState
		var shardStats etcdtypes.ShardStatistics
		modRevision := int64(0) // A revision of 0 means the key doesn't exist yet.

		if len(resp.Kvs) > 0 {
			// If the executor already has shards, load its state.
			kv := resp.Kvs[0]
			modRevision = kv.ModRevision
			if err := common.DecompressAndUnmarshal(kv.Value, &state); err != nil {
				return fmt.Errorf("parse assigned state: %w", err)
			}
		} else {
			// If this is the first shard, initialize the state map.
			state.AssignedShards = make(map[string]*types.ShardAssignment)
		}

		statsResp, err := s.client.Get(ctx, executorStatsKey)
		if err != nil {
			return fmt.Errorf("get shard statistics: %w", err)
		}

		now := s.timeSource.Now().UTC()
		executorShardStats := make(map[string]etcdtypes.ShardStatistics)
		if len(statsResp.Kvs) > 0 {
			if err := common.DecompressAndUnmarshal(statsResp.Kvs[0].Value, &executorShardStats); err != nil {
				return fmt.Errorf("parse shard statistics: %w", err)
			}
		}

		shardStats, ok := executorShardStats[shardID]
		if !ok {
			shardStats.SmoothedLoad = 0
			shardStats.LastUpdateTime = etcdtypes.Time(now)
		}
		shardStats.LastMoveTime = etcdtypes.Time(now)
		executorShardStats[shardID] = shardStats

		// 2. Get the executor state.
		statusResp, err := s.client.Get(ctx, statusKey)
		if err != nil {
			return fmt.Errorf("get executor status: %w", err)
		}
		if len(statusResp.Kvs) == 0 {
			return store.ErrExecutorNotFound
		}
		statusValue := string(statusResp.Kvs[0].Value)
		decompressedStatusValue, err := common.Decompress(statusResp.Kvs[0].Value)
		if err != nil {
			return fmt.Errorf("decompress executor status: %w", err)
		}

		if string(decompressedStatusValue) != _executorStatusRunningJSON {
			return fmt.Errorf("%w: executor status is %s", store.ErrVersionConflict, statusValue)
		}
		statusModRev := statusResp.Kvs[0].ModRevision

		// 3. Modify the state in memory, adding the new shard if it's not already there.
		if _, alreadyAssigned := state.AssignedShards[shardID]; !alreadyAssigned {
			state.AssignedShards[shardID] = &types.ShardAssignment{Status: types.AssignmentStatusREADY}
		}

		// Compress new state value
		newStateValue, err := json.Marshal(state)
		if err != nil {
			return fmt.Errorf("marshal new assigned state: %w", err)
		}
		compressedStateValue, err := s.recordWriter.Write(newStateValue)
		if err != nil {
			return fmt.Errorf("compress new assigned state: %w", err)
		}

		newStatsValue, err := json.Marshal(executorShardStats)
		if err != nil {
			return fmt.Errorf("marshal new shard statistics: %w", err)
		}
		compressedStatsValue, err := s.recordWriter.Write(newStatsValue)
		if err != nil {
			return fmt.Errorf("compress new shard statistics: %w", err)
		}

		var comparisons []clientv3.Cmp

		// 4. Prepare and commit the transaction with four atomic checks.
		// a) Check that the executor's status ACTIVE has not been changed.
		comparisons = append(comparisons, clientv3.Compare(clientv3.ModRevision(statusKey), "=", statusModRev))
		// b) Check that the assigned_state has not been modified concurrently.
		comparisons = append(comparisons, clientv3.Compare(clientv3.ModRevision(assignedState), "=", modRevision))
		// c) Check that the cache is up to date.
		cmp, err := s.shardCache.GetExecutorModRevisionCmp(namespace)
		if err != nil {
			return fmt.Errorf("get executor mod revision cmp: %w", err)
		}
		comparisons = append(comparisons, cmp...)

		// We check the shard cache to see if the shard is already assigned to an executor.
		shardOwner, err := s.shardCache.GetShardOwner(ctx, namespace, shardID)
		if err != nil && !errors.Is(err, store.ErrShardNotFound) {
			return fmt.Errorf("checking shard owner: %w", err)
		}
		if err == nil {
			return &store.ErrShardAlreadyAssigned{ShardID: shardID, AssignedTo: shardOwner.ExecutorID}
		}

		txnResp, err := s.client.Txn(ctx).
			If(comparisons...).
			Then(
				clientv3.OpPut(assignedState, string(compressedStateValue)),
				clientv3.OpPut(executorStatsKey, string(compressedStatsValue)),
			).
			Commit()

		if err != nil {
			return fmt.Errorf("assign shard transaction: %w", err)
		}

		if txnResp.Succeeded {
			return nil
		}

		// If the transaction failed, another process interfered.
		// Provide a specific error if the status check failed.
		currentStatusResp, err := s.client.Get(ctx, statusKey)
		if err != nil || len(currentStatusResp.Kvs) == 0 {
			return store.ErrExecutorNotFound
		}
		decompressedStatus, err := common.Decompress(currentStatusResp.Kvs[0].Value)
		if err != nil {
			return fmt.Errorf("decompress executor status %w", err)
		}
		if string(decompressedStatus) != _executorStatusRunningJSON {
			return fmt.Errorf(`%w: executor status is %s"`, store.ErrVersionConflict, currentStatusResp.Kvs[0].Value)
		}

		s.logger.Info("Assign shard transaction failed due to a conflict. Retrying...", tag.ShardNamespace(namespace), tag.ShardKey(shardID), tag.ShardExecutor(executorID))
		// Otherwise, it was a revision mismatch. Loop to retry the operation.
	}
}

// DeleteExecutors deletes the given executors from the store. It does not delete the shards owned by the executors, this
// should be handled by the namespace processor loop as we want to reassign, not delete the shards.
func (s *executorStoreImpl) DeleteExecutors(ctx context.Context, namespace string, executorIDs []string, guard store.GuardFunc) error {
	if len(executorIDs) == 0 {
		return nil
	}
	var ops []clientv3.Op

	for _, executorID := range executorIDs {
		executorIDPrefix := etcdkeys.BuildExecutorIDPrefix(s.prefix, namespace, executorID)
		ops = append(ops, clientv3.OpDelete(executorIDPrefix, clientv3.WithPrefix()))
	}

	if len(ops) == 0 {
		return nil
	}

	nativeTxn := s.client.Txn(ctx)
	guardedTxn, err := guard(nativeTxn)
	if err != nil {
		return fmt.Errorf("apply transaction guard: %w", err)
	}
	etcdGuardedTxn, ok := guardedTxn.(clientv3.Txn)
	if !ok {
		return fmt.Errorf("guard function returned invalid transaction type")
	}

	etcdGuardedTxn = etcdGuardedTxn.Then(ops...)
	resp, err := etcdGuardedTxn.Commit()
	if err != nil {
		return fmt.Errorf("commit executor deletion: %w", err)
	}
	if !resp.Succeeded {
		return fmt.Errorf("transaction failed, leadership may have changed")
	}
	return nil
}

// DeleteShardStats deletes shard statistics for the given shard IDs.
// If the operation fails (e.g. due to leadership loss), it returns immediately.
// Partial deletions are acceptable as the periodic cleanup loop will retry remaining keys.
func (s *executorStoreImpl) DeleteShardStats(ctx context.Context, namespace string, shardIDs []string, guard store.GuardFunc) error {
	if len(shardIDs) == 0 {
		return nil
	}

	// Build a lookup for shard IDs to delete.
	toDelete := make(map[string]struct{}, len(shardIDs))
	for _, shardID := range shardIDs {
		toDelete[shardID] = struct{}{}
	}

	// Fetch all statistics at the executor level for this namespace.
	executorPrefix := etcdkeys.BuildExecutorsPrefix(s.prefix, namespace)
	resp, err := s.client.Get(ctx, executorPrefix, clientv3.WithPrefix())
	if err != nil {
		return fmt.Errorf("get executor data for shard stats deletion: %w", err)
	}

	ops := make([]clientv3.Op, 0)

	for _, kv := range resp.Kvs {
		key := string(kv.Key)
		executorID, keyType, keyErr := etcdkeys.ParseExecutorKey(s.prefix, namespace, key)
		if keyErr != nil || keyType != etcdkeys.ExecutorShardStatisticsKey {
			continue
		}

		executorStats := make(map[string]etcdtypes.ShardStatistics)
		if err := common.DecompressAndUnmarshal(kv.Value, &executorStats); err != nil {
			s.logger.Warn(
				"failed to parse executor shard statistics during cleanup",
				tag.ShardNamespace(namespace),
				tag.ShardExecutor(executorID),
				tag.Error(err),
			)
			continue
		}

		changed := false
		for shardID := range executorStats {
			if _, ok := toDelete[shardID]; ok {
				delete(executorStats, shardID)
				changed = true
			}
		}

		if !changed {
			continue
		}

		statsKey := etcdkeys.BuildExecutorKey(s.prefix, namespace, executorID, etcdkeys.ExecutorShardStatisticsKey)
		if len(executorStats) == 0 {
			ops = append(ops, clientv3.OpDelete(statsKey))
			continue
		}

		payload, err := json.Marshal(executorStats)
		if err != nil {
			s.logger.Warn(
				"failed to marshal executor shard statistics during cleanup",
				tag.ShardNamespace(namespace),
				tag.ShardExecutor(executorID),
				tag.Error(err),
			)
			continue
		}

		compressedPayload, err := s.recordWriter.Write(payload)
		if err != nil {
			s.logger.Warn(
				"failed to compress executor shard statistics during cleanup",
				tag.ShardNamespace(namespace),
				tag.ShardExecutor(executorID),
				tag.Error(err),
			)
			continue
		}

		ops = append(ops, clientv3.OpPut(statsKey, string(compressedPayload)))
	}

	nativeTxn := s.client.Txn(ctx)
	guardedTxn, err := guard(nativeTxn)
	if err != nil {
		return fmt.Errorf("apply transaction guard: %w", err)
	}

	etcdGuardedTxn, ok := guardedTxn.(clientv3.Txn)
	if !ok {
		return fmt.Errorf("guard function returned invalid transaction type")
	}

	etcdGuardedTxn = etcdGuardedTxn.Then(ops...)
	txnResp, err := etcdGuardedTxn.Commit()
	if err != nil {
		return fmt.Errorf("commit shard statistics deletion: %w", err)
	}
	if !txnResp.Succeeded {
		return fmt.Errorf("transaction failed, leadership may have changed")
	}

	return nil
}

func (s *executorStoreImpl) GetShardOwner(ctx context.Context, namespace, shardID string) (*store.ShardOwner, error) {
	return s.shardCache.GetShardOwner(ctx, namespace, shardID)
}

func (s *executorStoreImpl) GetExecutor(ctx context.Context, namespace string, executorID string) (*store.ShardOwner, error) {
	return s.shardCache.GetExecutor(ctx, namespace, executorID)
}

// This function calculates the necessary changes to shard statistics based on a new shard assignment plan.
// It determines which shards have moved between executors, which are new. It then prepares a list of
// update operations that will remove a moved shard's stats from its old owner and add them to its new owner, recording the time of the move.
func (s *executorStoreImpl) prepareShardStatisticsUpdates(ctx context.Context, namespace string, newAssignments map[string]store.AssignedState) ([]shardStatisticsUpdate, error) {
	// This map will store the *new, final* state of statistics for any executor whose stats have changed.
	pendingStatChanges := make(map[string]map[string]etcdtypes.ShardStatistics)

	for executorID, state := range newAssignments {
		for shardID := range state.AssignedShards {
			now := s.timeSource.Now().UTC()

			oldOwner, err := s.shardCache.GetShardOwner(ctx, namespace, shardID)
			if err != nil && !errors.Is(err, store.ErrShardNotFound) {
				return nil, fmt.Errorf("lookup cached shard owner: %w", err)
			}

			var shardStatToMove etcdtypes.ShardStatistics

			if err == nil {
				if oldOwner.ExecutorID == executorID {
					continue
				}

				oldOwnerStats, ok := pendingStatChanges[oldOwner.ExecutorID]
				if !ok { // Not yet touched in this loop, get from main cache.
					oldOwnerStats, err = s.shardCache.GetExecutorStatistics(ctx, namespace, oldOwner.ExecutorID)
					if err != nil {
						return nil, err
					}
				}

				mutableOldOwnerStats := make(map[string]etcdtypes.ShardStatistics, len(oldOwnerStats))
				for k, v := range oldOwnerStats {
					mutableOldOwnerStats[k] = v
				}

				if existing, ok := mutableOldOwnerStats[shardID]; ok {
					shardStatToMove = existing
					delete(mutableOldOwnerStats, shardID)
				}
				pendingStatChanges[oldOwner.ExecutorID] = mutableOldOwnerStats
			}

			// If the shard is new or had no previous stats, initialize them.
			if shardStatToMove.LastUpdateTime == etcdtypes.Time(time.Time{}) {
				shardStatToMove.SmoothedLoad = 0
				shardStatToMove.LastUpdateTime = etcdtypes.Time(now)
				// Leave LastMoveTime for newly added shards as zero, to not block it from being moved once we have load measurements
				shardStatToMove.LastMoveTime = etcdtypes.Time(time.Time{})
			} else {
				shardStatToMove.LastMoveTime = etcdtypes.Time(now)
			}

			newOwnerStats, ok := pendingStatChanges[executorID]
			if !ok {
				newOwnerStats, err = s.shardCache.GetExecutorStatistics(ctx, namespace, executorID)
				if err != nil {
					return nil, err
				}
			}

			mutableNewOwnerStats := make(map[string]etcdtypes.ShardStatistics, len(newOwnerStats))
			for k, v := range newOwnerStats {
				mutableNewOwnerStats[k] = v
			}

			mutableNewOwnerStats[shardID] = shardStatToMove
			pendingStatChanges[executorID] = mutableNewOwnerStats
		}
	}

	updates := make([]shardStatisticsUpdate, 0, len(pendingStatChanges))
	for executorID, stats := range pendingStatChanges {
		updates = append(updates, shardStatisticsUpdate{
			executorID: executorID,
			stats:      stats,
		})
	}

	return updates, nil
}

// applyShardStatisticsUpdates updates shard statistics.
// Is intentionally made tolerant of failures since the data is telemetry only.
func (s *executorStoreImpl) applyShardStatisticsUpdates(ctx context.Context, namespace string, updates []shardStatisticsUpdate) {
	for _, update := range updates {
		statsKey := etcdkeys.BuildExecutorKey(s.prefix, namespace, update.executorID, etcdkeys.ExecutorShardStatisticsKey)

		if len(update.stats) == 0 {
			if _, err := s.client.Delete(ctx, statsKey); err != nil {
				s.logger.Warn(
					"failed to delete executor shard statistics",
					tag.ShardNamespace(namespace),
					tag.ShardExecutor(update.executorID),
					tag.Error(err),
				)
			}
			continue
		}

		payload, err := json.Marshal(update.stats)
		if err != nil {
			s.logger.Warn(
				"failed to marshal shard statistics after assignment",
				tag.ShardNamespace(namespace),
				tag.ShardExecutor(update.executorID),
				tag.Error(err),
			)
			continue
		}

		compressedPayload, err := s.recordWriter.Write(payload)
		if err != nil {
			s.logger.Warn(
				"failed to compress shard statistics after assignment",
				tag.ShardNamespace(namespace),
				tag.ShardExecutor(update.executorID),
				tag.Error(err),
			)
			continue
		}

		if _, err := s.client.Put(ctx, statsKey, string(compressedPayload)); err != nil {
			s.logger.Warn(
				"failed to update shard statistics",
				tag.ShardNamespace(namespace),
				tag.ShardExecutor(update.executorID),
				tag.Error(err),
			)
		}
	}
}

func ewmaSmoothedLoad(prev, current float64, lastUpdate, now time.Time) float64 {
	const tau = 30 * time.Second // smaller = more responsive, larger = smoother
	if lastUpdate.IsZero() || tau <= 0 {
		return current
	}
	if now.Before(lastUpdate) {
		return current
	}
	dt := now.Sub(lastUpdate)
	alpha := 1 - math.Exp(-dt.Seconds()/tau.Seconds())
	return (1-alpha)*prev + alpha*current
}<|MERGE_RESOLUTION|>--- conflicted
+++ resolved
@@ -8,11 +8,8 @@
 	"encoding/json"
 	"errors"
 	"fmt"
-<<<<<<< HEAD
 	"math"
 	"time"
-=======
->>>>>>> dd47050b
 
 	clientv3 "go.etcd.io/etcd/client/v3"
 	"go.uber.org/fx"
