--- conflicted
+++ resolved
@@ -32,12 +32,9 @@
 	SmoothedLoad   float64 `json:"smoothed_load"`    // EWMA of shard load that persists across executor changes
 	LastUpdateTime int64   `json:"last_update_time"` // heartbeat timestamp that last updated the EWMA
 	LastMoveTime   int64   `json:"last_move_time"`   // timestamp for the latest reassignment, used for cooldowns
-<<<<<<< HEAD
-=======
 }
 
 type ShardOwner struct {
 	ExecutorID string
 	Metadata   map[string]string
->>>>>>> 8e8a96f0
 }